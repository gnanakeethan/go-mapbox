--- conflicted
+++ resolved
@@ -13,19 +13,18 @@
 	"bytes"
 	"fmt"
 	"image"
+	"image/draw"
 	"image/jpeg"
 	"image/png"
-	"image/draw"
 	"io/ioutil"
+	"log"
 	"net/url"
 	"strings"
-	"log"
 )
 
 import (
+	"github.com/paulmach/go.geo"
 	"github.com/ryankurte/go-mapbox/lib/base"
-	"github.com/paulmach/go.geo"
-
 )
 
 const (
@@ -43,13 +42,8 @@
 	return &Maps{base}
 }
 
-<<<<<<< HEAD
-// GetTiles fetches the map tile for the specified location
-func (m *Maps) GetTiles(mapID MapID, x, y, z uint64, format MapFormat, highDPI bool) (image.Image, *image.Config, error) {
-=======
 // GetTile fetches the map tile for the specified location
-func (m *Maps) GetTile(mapID MapID, x, y, z uint, format MapFormat, highDPI bool) (image.Image, error) {
->>>>>>> c93f77ae
+func (m *Maps) GetTile(mapID MapID, x, y, z uint64, format MapFormat, highDPI bool) (image.Image, *image.Config, error) {
 
 	v := url.Values{}
 
@@ -58,7 +52,7 @@
 		return nil, nil, fmt.Errorf("MapIDSatellite does not support png outputs")
 	}
 	if format == MapFormatPngRaw && mapID != MapIDTerrainRGB {
-		return nil, fmt.Errorf("MapFormatPngRaw only supported for MapIDTerrainRGB")
+		return nil, nil, fmt.Errorf("MapFormatPngRaw only supported for MapIDTerrainRGB")
 	}
 
 	// Create Request
@@ -73,7 +67,6 @@
 	if err != nil {
 		return nil, nil, err
 	}
-
 
 	// Parse content type and length
 	contentType := resp.Header.Get("Content-Type")
@@ -165,18 +158,18 @@
 	log.Printf("Images: %+v", images)
 
 	count := 0
-	for y := int64(0); y < yLen ; y += 1 {
+	for y := int64(0); y < yLen; y += 1 {
 		images[y] = make([]image.Image, xLen)
 		configs[y] = make([]image.Config, xLen)
 
-		for x := int64(0); x < xLen; x += 1  {
+		for x := int64(0); x < xLen; x += 1 {
 
 			xIndex := uint64(xStart + x)
 			yIndex := uint64(yStart + y)
 
 			log.Printf("Iteration %d Fetching tile (x: %d, y: %d, z: %d)", count, xIndex, yIndex, level)
 
-			img, cfg, err := m.GetTiles(mapID, xIndex, yIndex, level, format, highDPI)
+			img, cfg, err := m.GetTile(mapID, xIndex, yIndex, level, format, highDPI)
 			if err != nil {
 				return nil, nil, err
 			}
@@ -184,9 +177,9 @@
 			images[y][x] = img
 			configs[y][x] = *cfg
 
-			count ++
+			count++
 		}
-	} 
+	}
 
 	return images, configs, nil
 }
@@ -196,9 +189,8 @@
 	imgX := configs[0][0].Width
 	imgY := configs[0][0].Height
 
-	xSize := imgX * len(images[0]);
-	ySize := imgY * len(images);
-
+	xSize := imgX * len(images[0])
+	ySize := imgY * len(images)
 
 	stitched := image.NewRGBA(image.Rect(0, 0, xSize, ySize))
 
